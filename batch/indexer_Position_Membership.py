--- conflicted
+++ resolved
@@ -44,10 +44,6 @@
 from app.contracts import Contract
 from app.utils.web3_utils import Web3Wrapper
 import log
-
-from web3.exceptions import (
-    BadFunctionCallOutput
-)
 
 process_name = "INDEXER-POSITION-MEMBERSHIP"
 LOG = log.get_logger(process_name=process_name)
@@ -124,13 +120,9 @@
 
     def get_contract_list(self):
         self.token_list = []
-<<<<<<< HEAD
         self.token_address_list = []
         self.exchange_list = []
-        ListContract = Contract.get_contract("TokenList", TOKEN_LIST_CONTRACT_ADDRESS)
-=======
         list_contract = Contract.get_contract("TokenList", TOKEN_LIST_CONTRACT_ADDRESS)
->>>>>>> ac03932a
         listed_tokens = self.db.query(Listing).all()
         _exchange_list_tmp = []
         for listed_token in listed_tokens:
@@ -144,7 +136,12 @@
                 token_contract = Contract.get_contract("IbetMembership", listed_token.token_address)
                 self.token_list.append(token_contract)
                 self.token_address_list.append(token_contract.address)
-                tradable_exchange_address = token_contract.functions.tradableExchange().call()
+                tradable_exchange_address = Contract.call_function(
+                        contract=token_contract,
+                        function_name="tradableExchange",
+                        args=(),
+                        default_returns=ZERO_ADDRESS
+                    )   
                 if tradable_exchange_address != ZERO_ADDRESS:
                     _exchange_list_tmp.append(tradable_exchange_address)
 
@@ -207,13 +204,16 @@
                     fromBlock=block_from,
                     toBlock=block_to
                 )
-
-                exchange_contract_address = token.functions.tradableExchange().call()
+                exchange_contract_address = Contract.call_function(
+                        contract=token,
+                        function_name="tradableExchange",
+                        args=(),
+                        default_returns=ZERO_ADDRESS
+                    )        
                 for event in events:
                     args = event["args"]
                     # from address
                     from_account = args.get("from", ZERO_ADDRESS)
-<<<<<<< HEAD
                     if from_account != exchange_contract_address:
                         from_account_balance, from_account_exchange_balance, from_account_exchange_commitment = self.__get_account_balance(
                             token, from_account)
@@ -258,33 +258,42 @@
                         target_events.append(event)
                 for event in target_events:
                     args = event["args"]
-                    from_exchange_balance = 0
-                    from_exchange_commitment = 0
-                    try:
-                        from_exchange_balance = exchange.functions.balanceOf(
-                            args.get("from", ZERO_ADDRESS), args.get("token", ZERO_ADDRESS)).call()
-                        from_exchange_commitment = exchange.functions.commitmentOf(
-                            args.get("from", ZERO_ADDRESS), args.get("token", ZERO_ADDRESS)).call()
-                    except BadFunctionCallOutput:
-                        pass
+                    token_address = args.get("token", ZERO_ADDRESS)
+                    from_account_address = args.get("from", ZERO_ADDRESS)
+                    to_account_address = args.get("to", ZERO_ADDRESS)
+                    from_exchange_balance = Contract.call_function(
+                        contract=exchange,
+                        function_name="balanceOf",
+                        args=(from_account_address, token_address,),
+                        default_returns=0
+                    )   
+                    from_exchange_commitment = Contract.call_function(
+                        contract=exchange,
+                        function_name="commitmentOf",
+                        args=(from_account_address, token_address,),
+                        default_returns=0
+                    )  
                     self.sink.on_position(
-                        token_address=args.get("token", ZERO_ADDRESS),
-                        account_address=args.get("from", ZERO_ADDRESS),
+                        token_address=token_address,
+                        account_address=from_account_address,
                         exchange_balance=from_exchange_balance,
                         exchange_commitment=from_exchange_commitment
                     )
-                    to_exchange_balance = 0
-                    to_exchange_commitment = 0
-                    try:
-                        to_exchange_balance = exchange.functions.balanceOf(
-                            args.get("to", ZERO_ADDRESS), args.get("token", ZERO_ADDRESS)).call()
-                        to_exchange_commitment = exchange.functions.commitmentOf(
-                            args.get("to", ZERO_ADDRESS), args.get("token", ZERO_ADDRESS)).call()
-                    except BadFunctionCallOutput:
-                        pass
+                    to_exchange_balance = Contract.call_function(
+                        contract=exchange,
+                        function_name="balanceOf",
+                        args=(to_account_address, token_address,),
+                        default_returns=0
+                    )   
+                    to_exchange_commitment = Contract.call_function(
+                        contract=exchange,
+                        function_name="commitmentOf",
+                        args=(to_account_address, token_address,),
+                        default_returns=0
+                    )  
                     self.sink.on_position(
-                        token_address=args.get("token", ZERO_ADDRESS),
-                        account_address=args.get("to", ZERO_ADDRESS),
+                        token_address=token_address,
+                        account_address=to_account_address,
                         exchange_balance=to_exchange_balance,
                         exchange_commitment=to_exchange_commitment
                     )
@@ -317,22 +326,27 @@
                 ))
                 target_events = []
                 for event in order_events:
-                    if event["args"].get("tokenAddress") in self.token_address_list:
+                    if token_address in self.token_address_list:
                         target_events.append(event)
                 for event in target_events:
                     args = event["args"]
-                    exchange_balance = 0
-                    exchange_commitment = 0
-                    try:
-                        exchange_balance = exchange.functions.balanceOf(
-                            args.get("accountAddress", ZERO_ADDRESS), args.get("tokenAddress", ZERO_ADDRESS)).call()
-                        exchange_commitment = exchange.functions.commitmentOf(
-                            args.get("accountAddress", ZERO_ADDRESS), args.get("tokenAddress", ZERO_ADDRESS)).call()
-                    except BadFunctionCallOutput:
-                        pass
+                    token_address = args.get("tokenAddress", ZERO_ADDRESS)
+                    account_address = args.get("accountAddress", ZERO_ADDRESS)
+                    exchange_balance = Contract.call_function(
+                        contract=exchange,
+                        function_name="balanceOf",
+                        args=(account_address, token_address,),
+                        default_returns=0
+                    )   
+                    exchange_commitment = Contract.call_function(
+                        contract=exchange,
+                        function_name="commitmentOf",
+                        args=(account_address, token_address,),
+                        default_returns=0
+                    )                    
                     self.sink.on_position(
-                        token_address=args.get("tokenAddress", ZERO_ADDRESS),
-                        account_address=args.get("accountAddress", ZERO_ADDRESS),
+                        token_address=token_address,
+                        account_address=account_address,
                         exchange_balance=exchange_balance,
                         exchange_commitment=exchange_commitment
                     )
@@ -351,23 +365,27 @@
                         target_events.append(event)
                 for event in target_events:
                     args = event["args"]
-                    exchange_balance = 0
-                    exchange_commitment = 0
-                    try:
-                        exchange_balance = exchange.functions.balanceOf(
-                            args.get("sellAddress", ZERO_ADDRESS), args.get("tokenAddress", ZERO_ADDRESS)).call()
-                        exchange_commitment = exchange.functions.commitmentOf(
-                            args.get("sellAddress", ZERO_ADDRESS), args.get("tokenAddress", ZERO_ADDRESS)).call()
-                    except BadFunctionCallOutput:
-                        pass
+                    token_address = args.get("tokenAddress", ZERO_ADDRESS)
+                    sell_address = args.get("sellAddress", ZERO_ADDRESS)
+                    exchange_balance = Contract.call_function(
+                        contract=exchange,
+                        function_name="balanceOf",
+                        args=(sell_address, token_address,),
+                        default_returns=0
+                    )   
+                    exchange_commitment = Contract.call_function(
+                        contract=exchange,
+                        function_name="commitmentOf",
+                        args=(sell_address, token_address,),
+                        default_returns=0
+                    )
                     self.sink.on_position(
-                        token_address=args.get("tokenAddress", ZERO_ADDRESS),
-                        account_address=args.get("sellAddress", ZERO_ADDRESS),
+                        token_address=token_address,
+                        account_address=sell_address,
                         exchange_balance=exchange_balance,
                         exchange_commitment=exchange_commitment
                     )
                 escrow_events = []
-                # sync for IbetSecurityTokenEscrow without HolderChanged
                 escrow_events.append(exchange.events.EscrowCreated.getLogs(
                     fromBlock=block_from,
                     toBlock=block_to
@@ -382,39 +400,23 @@
                         target_events.append(event)
                 for event in target_events:
                     args = event["args"]
-                    exchange_balance = 0
-                    exchange_commitment = 0
-                    try:
-                        exchange_balance = exchange.functions.balanceOf(
-                            args.get("sender", ZERO_ADDRESS), args.get("token", ZERO_ADDRESS)).call()
-                        exchange_commitment = exchange.functions.commitmentOf(
-                            args.get("sender", ZERO_ADDRESS), args.get("token", ZERO_ADDRESS)).call()
-                    except BadFunctionCallOutput:
-                        pass
-=======
-                    from_account_balance = Contract.call_function(
-                        contract=token,
-                        function_name="balanceOf",
-                        args=(from_account,),
+                    token_address = args.get("token", ZERO_ADDRESS)
+                    sender_address = args.get("sender", ZERO_ADDRESS)
+                    exchange_balance = Contract.call_function(
+                        contract=exchange,
+                        function_name="balanceOf",
+                        args=(sender_address, token_address,),
+                        default_returns=0
+                    )   
+                    exchange_commitment = Contract.call_function(
+                        contract=exchange,
+                        function_name="commitmentOf",
+                        args=(sender_address, token_address,),
                         default_returns=0
                     )
                     self.sink.on_position(
-                        token_address=to_checksum_address(token.address),
-                        account_address=from_account,
-                        balance=from_account_balance
-                    )
-                    # to address
-                    to_account = args.get("to", ZERO_ADDRESS)
-                    to_account_balance = Contract.call_function(
-                        contract=token,
-                        function_name="balanceOf",
-                        args=(to_account,),
-                        default_returns=0
-                    )
->>>>>>> ac03932a
-                    self.sink.on_position(
-                        token_address=args.get("token", ZERO_ADDRESS),
-                        account_address=args.get("sender", ZERO_ADDRESS),
+                        token_address=token_address,
+                        account_address=sender_address,
                         exchange_balance=exchange_balance,
                         exchange_commitment=exchange_commitment
                     )
@@ -426,20 +428,35 @@
     def __get_account_balance(token_contract, account_address: str):
         """Get balance of account"""
 
-        balance = token_contract.functions.balanceOf(account_address).call()
+        balance = Contract.call_function(
+                        contract=token_contract,
+                        function_name="balanceOf",
+                        args=(account_address,),
+                        default_returns=0
+                    )
         exchange_balance = 0
         exchange_commitment = 0
-        tradable_exchange_address = token_contract.functions.tradableExchange().call()
+        tradable_exchange_address = Contract.call_function(
+                        contract=token_contract,
+                        function_name="tradableExchange",
+                        args=(),
+                        default_returns=ZERO_ADDRESS
+                    )
         if tradable_exchange_address != ZERO_ADDRESS:
-            try:
-                exchange_contract = Contract.get_contract(
-                    "IbetExchangeInterface", tradable_exchange_address)
-                exchange_balance = exchange_contract.functions.balanceOf(
-                    account_address, token_contract.address).call()
-                exchange_commitment = exchange_contract.functions.commitmentOf(
-                    account_address, token_contract.address).call()
-            except BadFunctionCallOutput:
-                pass
+            exchange_contract = Contract.get_contract(
+                "IbetExchangeInterface", tradable_exchange_address)
+            exchange_balance = Contract.call_function(
+                    contract=exchange_contract,
+                    function_name="balanceOf",
+                    args=(account_address, token_contract.address,),
+                    default_returns=0
+                )
+            exchange_commitment = Contract.call_function(
+                    contract=exchange_contract,
+                    function_name="commitmentOf",
+                    args=(account_address, token_contract.address,),
+                    default_returns=0
+                )
         return balance, exchange_balance, exchange_commitment
 
 _sink = Sinks()
