--- conflicted
+++ resolved
@@ -27,10 +27,6 @@
     scoped_session
 )
 from eth_utils import to_checksum_address
-
-from web3.exceptions import (
-    BadFunctionCallOutput
-)
 
 path = os.path.join(os.path.dirname(__file__), "../")
 sys.path.append(path)
@@ -129,14 +125,10 @@
 
     def get_contract_list(self):
         self.token_list = []
-<<<<<<< HEAD
         self.token_address_list = []
         self.exchange_list = []
-        ListContract = Contract.get_contract("TokenList", TOKEN_LIST_CONTRACT_ADDRESS)
-=======
         list_contract = Contract.get_contract("TokenList", TOKEN_LIST_CONTRACT_ADDRESS)
->>>>>>> ac03932a
-        listed_tokens = self.db.query(Listing).all()
+
         _exchange_list_tmp = []
         for listed_token in listed_tokens:
             token_info = Contract.call_function(
@@ -232,7 +224,6 @@
                     args = event["args"]
                     # from address
                     from_account = args.get("from", ZERO_ADDRESS)
-<<<<<<< HEAD
                     if from_account != exchange_contract_address:
                         from_account_balance, from_account_pending_transfer, from_account_exchange_balance, from_account_exchange_commitment = self.__get_account_balance(
                             token, from_account)
@@ -257,32 +248,6 @@
                             exchange_balance=to_account_exchange_balance,
                             exchange_commitment=to_account_exchange_commitment
                         )
-=======
-                    from_account_balance = Contract.call_function(
-                        contract=token,
-                        function_name="balanceOf",
-                        args=(from_account,),
-                        default_returns=0
-                    )
-                    self.sink.on_position(
-                        token_address=to_checksum_address(token.address),
-                        account_address=from_account,
-                        balance=from_account_balance
-                    )
-                    # to address
-                    to_account = args.get("to", ZERO_ADDRESS)
-                    to_account_balance = Contract.call_function(
-                        contract=token,
-                        function_name="balanceOf",
-                        args=(to_account,),
-                        default_returns=0
-                    )
-                    self.sink.on_position(
-                        token_address=to_checksum_address(token.address),
-                        account_address=to_account,
-                        balance=to_account_balance,
-                    )
->>>>>>> ac03932a
             except Exception as e:
                 LOG.exception(e)
 
@@ -302,17 +267,8 @@
                 for event in events:
                     args = event["args"]
                     account = args.get("accountAddress", ZERO_ADDRESS)
-<<<<<<< HEAD
                     balance, pending_transfer, exchange_balance, exchange_commitment = self.__get_account_balance(
                         token, account)
-=======
-                    balance = Contract.call_function(
-                        contract=token,
-                        function_name="balanceOf",
-                        args=(account,),
-                        default_returns=0
-                    )
->>>>>>> ac03932a
                     self.sink.on_position(
                         token_address=to_checksum_address(token.address),
                         account_address=account,
@@ -340,17 +296,8 @@
                 for event in events:
                     args = event["args"]
                     account = args.get("recipientAddress", ZERO_ADDRESS)
-<<<<<<< HEAD
                     balance, pending_transfer, exchange_balance, exchange_commitment = self.__get_account_balance(
                         token, account)
-=======
-                    balance = Contract.call_function(
-                        contract=token,
-                        function_name="balanceOf",
-                        args=(account,),
-                        default_returns=0
-                    )
->>>>>>> ac03932a
                     self.sink.on_position(
                         token_address=to_checksum_address(token.address),
                         account_address=account,
@@ -378,17 +325,8 @@
                 for event in events:
                     args = event["args"]
                     account = args.get("targetAddress", ZERO_ADDRESS)
-<<<<<<< HEAD
                     balance, pending_transfer, exchange_balance, exchange_commitment = self.__get_account_balance(
                         token, account)
-=======
-                    balance = Contract.call_function(
-                        contract=token,
-                        function_name="balanceOf",
-                        args=(account,),
-                        default_returns=0
-                    )
->>>>>>> ac03932a
                     self.sink.on_position(
                         token_address=to_checksum_address(token.address),
                         account_address=account,
@@ -416,17 +354,8 @@
                 for event in events:
                     args = event["args"]
                     account = args.get("targetAddress", ZERO_ADDRESS)
-<<<<<<< HEAD
                     balance, pending_transfer, exchange_balance, exchange_commitment = self.__get_account_balance(
                         token, account)
-=======
-                    balance = Contract.call_function(
-                        contract=token,
-                        function_name="balanceOf",
-                        args=(account,),
-                        default_returns=0
-                    )
->>>>>>> ac03932a
                     self.sink.on_position(
                         token_address=to_checksum_address(token.address),
                         account_address=account,
@@ -454,23 +383,8 @@
                 for event in events:
                     args = event["args"]
                     account = args.get("from", ZERO_ADDRESS)
-<<<<<<< HEAD
                     balance, pending_transfer, exchange_balance, exchange_commitment = self.__get_account_balance(
                         token, account)
-=======
-                    balance = Contract.call_function(
-                        contract=token,
-                        function_name="balanceOf",
-                        args=(account,),
-                        default_returns=0
-                    )
-                    pending_transfer = Contract.call_function(
-                        contract=token,
-                        function_name="pendingTransfer",
-                        args=(account,),
-                        default_returns=0
-                    )
->>>>>>> ac03932a
                     self.sink.on_position(
                         token_address=to_checksum_address(token.address),
                         account_address=account,
@@ -498,23 +412,8 @@
                 for event in events:
                     args = event["args"]
                     account = args.get("from", ZERO_ADDRESS)
-<<<<<<< HEAD
                     balance, pending_transfer, exchange_balance, exchange_commitment = self.__get_account_balance(
                         token, account)
-=======
-                    balance = Contract.call_function(
-                        contract=token,
-                        function_name="balanceOf",
-                        args=(account,),
-                        default_returns=0
-                    )
-                    pending_transfer = Contract.call_function(
-                        contract=token,
-                        function_name="pendingTransfer",
-                        args=(account,),
-                        default_returns=0
-                    )
->>>>>>> ac03932a
                     self.sink.on_position(
                         token_address=to_checksum_address(token.address),
                         account_address=account,
@@ -543,28 +442,12 @@
                     args = event["args"]
                     # from address
                     from_account = args.get("from", ZERO_ADDRESS)
-<<<<<<< HEAD
                     from_account_balance, from_account_pending_transfer, from_account_exchange_balance, from_account_exchange_commitment = self.__get_account_balance(
                         token, account)
-=======
-                    from_account_balance = Contract.call_function(
-                        contract=token,
-                        function_name="balanceOf",
-                        args=(from_account,),
-                        default_returns=0
-                    )
-                    from_pending_transfer = Contract.call_function(
-                        contract=token,
-                        function_name="pendingTransfer",
-                        args=(from_account,),
-                        default_returns=0
-                    )
->>>>>>> ac03932a
                     self.sink.on_position(
                         token_address=to_checksum_address(token.address),
                         account_address=from_account,
                         balance=from_account_balance,
-<<<<<<< HEAD
                         pending_transfer=from_account_pending_transfer,
                         exchange_balance=from_account_exchange_balance,
                         exchange_commitment=from_account_exchange_commitment
@@ -573,29 +456,10 @@
                     to_account = args.get("to", ZERO_ADDRESS)
                     to_account_balance, to_account_pending_transfer, to_account_exchange_balance, to_account_exchange_commitment = self.__get_account_balance(
                         token, account)
-=======
-                        pending_transfer=from_pending_transfer
-                    )
-                    # to address
-                    to_account = args.get("to", ZERO_ADDRESS)
-                    to_account_balance = Contract.call_function(
-                        contract=token,
-                        function_name="balanceOf",
-                        args=(to_account,),
-                        default_returns=0
-                    )
-                    to_pending_transfer = Contract.call_function(
-                        contract=token,
-                        function_name="pendingTransfer",
-                        args=(to_account,),
-                        default_returns=0
-                    )
->>>>>>> ac03932a
                     self.sink.on_position(
                         token_address=to_checksum_address(token.address),
                         account_address=to_account,
                         balance=to_account_balance,
-<<<<<<< HEAD
                         pending_transfer=to_account_pending_transfer,
                         exchange_balance=to_account_exchange_balance,
                         exchange_commitment=to_account_exchange_commitment
@@ -603,6 +467,7 @@
             except Exception as e:
                 LOG.exception(e)
 
+
     def __sync_holder_changed(self, block_from: int, block_to: int):
         """[DEX]Sync HolderChanged Events
 
@@ -622,38 +487,44 @@
                         target_events.append(event)
                 for event in target_events:
                     args = event["args"]
-                    from_exchange_balance = 0
-                    from_exchange_commitment = 0
-                    try:
-                        from_exchange_balance = exchange.functions.balanceOf(
-                            args.get("from", ZERO_ADDRESS), args.get("token", ZERO_ADDRESS)).call()
-                        from_exchange_commitment = exchange.functions.commitmentOf(
-                            args.get("from", ZERO_ADDRESS), args.get("token", ZERO_ADDRESS)).call()
-                    except BadFunctionCallOutput:
-                        pass
-                    self.sink.on_position(
-                        token_address=args.get("token", ZERO_ADDRESS),
-                        account_address=args.get("from", ZERO_ADDRESS),
+                    token_address = args.get("token", ZERO_ADDRESS)
+                    from_account_address = args.get("from", ZERO_ADDRESS)
+                    to_account_address = args.get("to", ZERO_ADDRESS)
+                    from_exchange_balance = Contract.call_function(
+                        contract=exchange,
+                        function_name="balanceOf",
+                        args=(from_account_address, token_address,),
+                        default_returns=0
+                    )   
+                    from_exchange_commitment = Contract.call_function(
+                        contract=exchange,
+                        function_name="commitmentOf",
+                        args=(from_account_address, token_address,),
+                        default_returns=0
+                    )  
+                    self.sink.on_position(
+                        token_address=token_address,
+                        account_address=from_account_address,
                         exchange_balance=from_exchange_balance,
                         exchange_commitment=from_exchange_commitment
                     )
-                    to_exchange_balance = 0
-                    to_exchange_commitment = 0
-                    try:
-                        to_exchange_balance = exchange.functions.balanceOf(
-                            args.get("to", ZERO_ADDRESS), args.get("token", ZERO_ADDRESS)).call()
-                        to_exchange_commitment = exchange.functions.commitmentOf(
-                            args.get("to", ZERO_ADDRESS), args.get("token", ZERO_ADDRESS)).call()
-                    except BadFunctionCallOutput:
-                        pass
-                    self.sink.on_position(
-                        token_address=args.get("token", ZERO_ADDRESS),
-                        account_address=args.get("to", ZERO_ADDRESS),
+                    to_exchange_balance = Contract.call_function(
+                        contract=exchange,
+                        function_name="balanceOf",
+                        args=(to_account_address, token_address,),
+                        default_returns=0
+                    )   
+                    to_exchange_commitment = Contract.call_function(
+                        contract=exchange,
+                        function_name="commitmentOf",
+                        args=(to_account_address, token_address,),
+                        default_returns=0
+                    )  
+                    self.sink.on_position(
+                        token_address=token_address,
+                        account_address=to_account_address,
                         exchange_balance=to_exchange_balance,
                         exchange_commitment=to_exchange_commitment
-=======
-                        pending_transfer=to_pending_transfer
->>>>>>> ac03932a
                     )
 
             except Exception as e:
@@ -684,22 +555,27 @@
                 ))
                 target_events = []
                 for event in order_events:
-                    if event["args"].get("tokenAddress") in self.token_address_list:
+                    if token_address in self.token_address_list:
                         target_events.append(event)
                 for event in target_events:
                     args = event["args"]
-                    exchange_balance = 0
-                    exchange_commitment = 0
-                    try:
-                        exchange_balance = exchange.functions.balanceOf(
-                            args.get("accountAddress", ZERO_ADDRESS), args.get("tokenAddress", ZERO_ADDRESS)).call()
-                        exchange_commitment = exchange.functions.commitmentOf(
-                            args.get("accountAddress", ZERO_ADDRESS), args.get("tokenAddress", ZERO_ADDRESS)).call()
-                    except BadFunctionCallOutput:
-                        pass
-                    self.sink.on_position(
-                        token_address=args.get("tokenAddress", ZERO_ADDRESS),
-                        account_address=args.get("accountAddress", ZERO_ADDRESS),
+                    token_address = args.get("tokenAddress", ZERO_ADDRESS)
+                    account_address = args.get("accountAddress", ZERO_ADDRESS)
+                    exchange_balance = Contract.call_function(
+                        contract=exchange,
+                        function_name="balanceOf",
+                        args=(account_address, token_address,),
+                        default_returns=0
+                    )   
+                    exchange_commitment = Contract.call_function(
+                        contract=exchange,
+                        function_name="commitmentOf",
+                        args=(account_address, token_address,),
+                        default_returns=0
+                    )                    
+                    self.sink.on_position(
+                        token_address=token_address,
+                        account_address=account_address,
                         exchange_balance=exchange_balance,
                         exchange_commitment=exchange_commitment
                     )
@@ -718,23 +594,27 @@
                         target_events.append(event)
                 for event in target_events:
                     args = event["args"]
-                    exchange_balance = 0
-                    exchange_commitment = 0
-                    try:
-                        exchange_balance = exchange.functions.balanceOf(
-                            args.get("sellAddress", ZERO_ADDRESS), args.get("tokenAddress", ZERO_ADDRESS)).call()
-                        exchange_commitment = exchange.functions.commitmentOf(
-                            args.get("sellAddress", ZERO_ADDRESS), args.get("tokenAddress", ZERO_ADDRESS)).call()
-                    except BadFunctionCallOutput:
-                        pass
-                    self.sink.on_position(
-                        token_address=args.get("tokenAddress", ZERO_ADDRESS),
-                        account_address=args.get("sellAddress", ZERO_ADDRESS),
+                    token_address = args.get("tokenAddress", ZERO_ADDRESS)
+                    sell_address = args.get("sellAddress", ZERO_ADDRESS)
+                    exchange_balance = Contract.call_function(
+                        contract=exchange,
+                        function_name="balanceOf",
+                        args=(sell_address, token_address,),
+                        default_returns=0
+                    )   
+                    exchange_commitment = Contract.call_function(
+                        contract=exchange,
+                        function_name="commitmentOf",
+                        args=(sell_address, token_address,),
+                        default_returns=0
+                    )
+                    self.sink.on_position(
+                        token_address=token_address,
+                        account_address=sell_address,
                         exchange_balance=exchange_balance,
                         exchange_commitment=exchange_commitment
                     )
                 escrow_events = []
-                # sync for IbetSecurityTokenEscrow without HolderChanged
                 escrow_events.append(exchange.events.EscrowCreated.getLogs(
                     fromBlock=block_from,
                     toBlock=block_to
@@ -749,18 +629,23 @@
                         target_events.append(event)
                 for event in target_events:
                     args = event["args"]
-                    exchange_balance = 0
-                    exchange_commitment = 0
-                    try:
-                        exchange_balance = exchange.functions.balanceOf(
-                            args.get("sender", ZERO_ADDRESS), args.get("token", ZERO_ADDRESS)).call()
-                        exchange_commitment = exchange.functions.commitmentOf(
-                            args.get("sender", ZERO_ADDRESS), args.get("token", ZERO_ADDRESS)).call()
-                    except BadFunctionCallOutput:
-                        pass
-                    self.sink.on_position(
-                        token_address=args.get("token", ZERO_ADDRESS),
-                        account_address=args.get("sender", ZERO_ADDRESS),
+                    token_address = args.get("token", ZERO_ADDRESS)
+                    sender_address = args.get("sender", ZERO_ADDRESS)
+                    exchange_balance = Contract.call_function(
+                        contract=exchange,
+                        function_name="balanceOf",
+                        args=(sender_address, token_address,),
+                        default_returns=0
+                    )   
+                    exchange_commitment = Contract.call_function(
+                        contract=exchange,
+                        function_name="commitmentOf",
+                        args=(sender_address, token_address,),
+                        default_returns=0
+                    )
+                    self.sink.on_position(
+                        token_address=token_address,
+                        account_address=sender_address,
                         exchange_balance=exchange_balance,
                         exchange_commitment=exchange_commitment
                     )
@@ -771,23 +656,41 @@
     @staticmethod
     def __get_account_balance(token_contract, account_address: str):
         """Get balance of account"""
-
-        balance = token_contract.functions.balanceOf(account_address).call()
-        pending_transfer = token_contract.functions.pendingTransfer(
-            account_address).call()
+        balance = Contract.call_function(
+                        contract=token_contract,
+                        function_name="balanceOf",
+                        args=(account_address,),
+                        default_returns=0
+                    )
+        pending_transfer = Contract.call_function(
+                        contract=token_contract,
+                        function_name="pendingTransfer",
+                        args=(account_address,),
+                        default_returns=0
+                    )
         exchange_balance = 0
         exchange_commitment = 0
-        tradable_exchange_address = token_contract.functions.tradableExchange().call()
+        tradable_exchange_address = Contract.call_function(
+                        contract=token_contract,
+                        function_name="tradableExchange",
+                        args=(),
+                        default_returns=ZERO_ADDRESS
+                    )
         if tradable_exchange_address != ZERO_ADDRESS:
-            try:
-                exchange_contract = Contract.get_contract(
-                    "IbetExchangeInterface", tradable_exchange_address)
-                exchange_balance = exchange_contract.functions.balanceOf(
-                    account_address, token_contract.address).call()
-                exchange_commitment = exchange_contract.functions.commitmentOf(
-                    account_address, token_contract.address).call()
-            except BadFunctionCallOutput:
-                pass
+            exchange_contract = Contract.get_contract(
+                "IbetExchangeInterface", tradable_exchange_address)
+            exchange_balance = Contract.call_function(
+                    contract=exchange_contract,
+                    function_name="balanceOf",
+                    args=(account_address, token_contract.address,),
+                    default_returns=0
+                )
+            exchange_commitment = Contract.call_function(
+                    contract=exchange_contract,
+                    function_name="commitmentOf",
+                    args=(account_address, token_contract.address,),
+                    default_returns=0
+                )
         return balance, pending_transfer, exchange_balance, exchange_commitment
 
 
