--- conflicted
+++ resolved
@@ -465,11 +465,7 @@
             raise AppError(description='[stripe]Failure to connect to Stripes API.')
         except stripe.error.StripeError as e:
             stripe_charge.status = StripeChargeStatus.ERROR.value
-<<<<<<< HEAD
-            raise AppError(description='Too many requests hit the API too quickly.')
-=======
             raise AppError(description='[stripe]Something happen on Stripe')
->>>>>>> d5f17495
         except Exception as err:
             # Charge状態を[ERROR]ステータスに更新する
             stripe_charge.status = StripeChargeStatus.ERROR.value
