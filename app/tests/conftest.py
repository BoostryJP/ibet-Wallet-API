# -*- coding: utf-8 -*-
import pytest
from falcon import testing

<<<<<<< HEAD
import time
from web3 import Web3

from app.main import App
from app.middleware import JSONTranslator, DatabaseSessionManager
from app.database import db_session, init_session
from app import config

from .account_config import eth_account
from .contract_config import WhiteList, PersonalInfo, IbetStraightBondExchange,\
    TokenList

web3 = Web3(Web3.HTTPProvider(config.WEB3_HTTP_PROVIDER))

=======
from app import config
from app.main import App
from app.middleware import JSONTranslator, DatabaseSessionManager
from app.database import db_session, init_session, engine

>>>>>>> 9ad52e07
@pytest.fixture(scope = 'session')
def client():
    config.DB_AUTOCOMMIT = False
    
    init_session()
    middleware = [JSONTranslator(), DatabaseSessionManager(db_session)]
    return testing.TestClient(App(middleware=middleware))

<<<<<<< HEAD
def whitelist_contract():
    deployer = eth_account['deployer']
    web3.eth.defaultAccount = deployer['account_address']
    web3.personal.unlockAccount(deployer['account_address'],deployer['password'])
    WhiteListContract = web3.eth.contract(
        abi = WhiteList['abi'],
        bytecode = WhiteList['bytecode'],
        bytecode_runtime = WhiteList['bytecode_runtime'],
    )

    tx_hash = WhiteListContract.deploy(
        transaction={'from':deployer['account_address'], 'gas':4000000}
    ).hex()

    count = 0
    tx = None
    while True:
        time.sleep(1)
        try:
            tx = web3.eth.getTransactionReceipt(tx_hash)
        except:
            continue
        count += 1
        if tx is not None or count > 10:
            break

    contract_address = ''
    if tx is not None :
        # ブロックの状態を確認して、コントラクトアドレスが登録されているかを確認する。
        if 'contractAddress' in tx.keys():
            contract_address = tx['contractAddress']

    return {'address':contract_address, 'abi':WhiteList['abi']}

def personalinfo_contract():
    deployer = eth_account['deployer']
    web3.eth.defaultAccount = deployer['account_address']
    web3.personal.unlockAccount(deployer['account_address'],deployer['password'])
    PersonalInfoContract = web3.eth.contract(
        abi = PersonalInfo['abi'],
        bytecode = PersonalInfo['bytecode'],
        bytecode_runtime = PersonalInfo['bytecode_runtime'],
    )

    tx_hash = PersonalInfoContract.deploy(
        transaction={'from':deployer['account_address'], 'gas':4000000}
    ).hex()

    count = 0
    tx = None
    while True:
        time.sleep(1)
        try:
            tx = web3.eth.getTransactionReceipt(tx_hash)
        except:
            continue
        count += 1
        if tx is not None or count > 10:
            break

    contract_address = ''
    if tx is not None :
        # ブロックの状態を確認して、コントラクトアドレスが登録されているかを確認する。
        if 'contractAddress' in tx.keys():
            contract_address = tx['contractAddress']

    return {'address':contract_address, 'abi':PersonalInfo['abi']}

def bond_exchange_contract(whitelist_address, personalinfo_address):
    deployer = eth_account['deployer']
    web3.eth.defaultAccount = deployer['account_address']
    web3.personal.unlockAccount(deployer['account_address'],deployer['password'])
    BondExchangeContract = web3.eth.contract(
        abi = IbetStraightBondExchange['abi'],
        bytecode = IbetStraightBondExchange['bytecode'],
        bytecode_runtime = IbetStraightBondExchange['bytecode_runtime'],
    )

    arguments = [
        whitelist_address,
        personalinfo_address
    ]

    tx_hash = BondExchangeContract.deploy(
        transaction={'from':deployer['account_address'], 'gas':5000000},
        args=arguments
    ).hex()

    count = 0
    tx = None
    while True:
        time.sleep(1)
        try:
            tx = web3.eth.getTransactionReceipt(tx_hash)
        except:
            continue
        count += 1
        if tx is not None or count > 10:
            break

    contract_address = ''
    if tx is not None :
        # ブロックの状態を確認して、コントラクトアドレスが登録されているかを確認する。
        if 'contractAddress' in tx.keys():
            contract_address = tx['contractAddress']

    return {'address':contract_address, 'abi':IbetStraightBondExchange['abi']}

def tokenlist_contract():
    deployer = eth_account['deployer']
    web3.eth.defaultAccount = deployer['account_address']
    web3.personal.unlockAccount(deployer['account_address'],deployer['password'])
    TokenListContract = web3.eth.contract(
        abi = TokenList['abi'],
        bytecode = TokenList['bytecode'],
        bytecode_runtime = TokenList['bytecode_runtime'],
    )

    tx_hash = TokenListContract.deploy(
        transaction={'from':deployer['account_address'], 'gas':4000000}
    ).hex()

    count = 0
    tx = None
    while True:
        time.sleep(1)
        try:
            tx = web3.eth.getTransactionReceipt(tx_hash)
        except:
            continue
        count += 1
        if tx is not None or count > 10:
            break

    contract_address = ''
    if tx is not None :
        # ブロックの状態を確認して、コントラクトアドレスが登録されているかを確認する。
        if 'contractAddress' in tx.keys():
            contract_address = tx['contractAddress']

    return {'address':contract_address, 'abi':TokenList['abi']}

@pytest.fixture(scope = 'session')
def shared_contract():
    white_list = whitelist_contract()
    personal_info = personalinfo_contract()
    bond_exchange = bond_exchange_contract(white_list['address'], personal_info['address'])
    token_list = tokenlist_contract()
    contracts = {
        'WhiteList': white_list,
        'PersonalInfo': personal_info,
        'IbetStraightBondExchange': bond_exchange,
        'TokenList': token_list
    }
    return contracts
=======
# テーブルの自動作成・自動削除
@pytest.fixture(scope = 'session')
def db(request):
    from app.model import Base
    Base.metadata.create_all(engine)

    def teardown():
        Base.metadata.drop_all(engine)
        return

    request.addfinalizer(teardown)
    return db_session

# セッションの作成・自動ロールバック
@pytest.fixture(scope = 'function')
def session(request, db):
    session = db_session()

    def teardown():
        session.rollback()

    request.addfinalizer(teardown)
    return session
>>>>>>> 9ad52e07
<|MERGE_RESOLUTION|>--- conflicted
+++ resolved
@@ -2,13 +2,12 @@
 import pytest
 from falcon import testing
 
-<<<<<<< HEAD
 import time
 from web3 import Web3
 
 from app.main import App
 from app.middleware import JSONTranslator, DatabaseSessionManager
-from app.database import db_session, init_session
+from app.database import db_session, init_session, engine
 from app import config
 
 from .account_config import eth_account
@@ -17,13 +16,6 @@
 
 web3 = Web3(Web3.HTTPProvider(config.WEB3_HTTP_PROVIDER))
 
-=======
-from app import config
-from app.main import App
-from app.middleware import JSONTranslator, DatabaseSessionManager
-from app.database import db_session, init_session, engine
-
->>>>>>> 9ad52e07
 @pytest.fixture(scope = 'session')
 def client():
     config.DB_AUTOCOMMIT = False
@@ -32,7 +24,6 @@
     middleware = [JSONTranslator(), DatabaseSessionManager(db_session)]
     return testing.TestClient(App(middleware=middleware))
 
-<<<<<<< HEAD
 def whitelist_contract():
     deployer = eth_account['deployer']
     web3.eth.defaultAccount = deployer['account_address']
@@ -188,7 +179,7 @@
         'TokenList': token_list
     }
     return contracts
-=======
+
 # テーブルの自動作成・自動削除
 @pytest.fixture(scope = 'session')
 def db(request):
@@ -212,4 +203,3 @@
 
     request.addfinalizer(teardown)
     return session
->>>>>>> 9ad52e07
