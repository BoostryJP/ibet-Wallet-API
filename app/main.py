--- conflicted
+++ resolved
@@ -120,17 +120,12 @@
         "description": "Trade related functions on IbetExchange (Only for utility tokens)"
     },
     {
-<<<<<<< HEAD
-        "name": "IbetExchange",
-        "description": "Trade related features on IbetExchange (Only for utility tokens)"
-    },
-    {
-        "name": "Locked",
-        "description": "Token locked amount"
-=======
         "name": "messaging",
         "description": "Messaging functions with external systems"
->>>>>>> 7fb7397d
+    },
+    {
+        "name": "locked",
+        "description": "Token locked amount"
     }
 ]
 
