# -*- coding: utf-8 -*-
import os

import falcon

from app import log
from app.middleware import JSONTranslator, DatabaseSessionManager
from app.database import db_session, init_session

from app.api.common import base
from app.api.v1 import eth
from app.api.v1 import company
from app.api.v1 import user
from app.api.v1 import tokenTemplates
from app.api.v1 import contracts
from app.api.v1 import marketInformation
from app.api.v1 import position
from app.api.v1 import orderList
from app.api.v1 import notification
from app.api.v1 import nodeInfo
from app.api.v1 import omise
from app.api.v1 import stripe
from app.api.v1 import push
from app.api.v1 import version

from app.errors import AppError

LOG = log.get_logger()

class App(falcon.API):
    def __init__(self, *args, **kwargs):
        super(App, self).__init__(*args, **kwargs)
        LOG.info('API Server is starting')

        self.add_route('/', base.BaseResource())

        # トランザクション
        self.add_route('/v1/Eth/TransactionCount/{eth_address}', eth.GetTransactionCount())
        self.add_route('/v1/Eth/SendRawTransaction', eth.SendRawTransaction())

        # トークンテンプレート
        self.add_route('/v1/StraightBondABI/', tokenTemplates.GetStraightBondABI())
        self.add_route('/v1/MembershipABI/', tokenTemplates.GetMembershipABI())
        self.add_route('/v1/CouponABI/', tokenTemplates.GetCouponABI())

        # 会社情報
        self.add_route('/v1/Company/{eth_address}', company.CompanyInfo())
        self.add_route('/v1/PaymentAgent/{eth_address}', company.PaymentAgentInfo())

        # マーケット情報：トークン一覧
        self.add_route('/v1/StraightBond/Contracts', contracts.Contracts())
        self.add_route('/v1/Membership/Contracts', contracts.MembershipContracts())
        self.add_route('/v1/Coupon/Contracts', contracts.CouponContracts())

        # マーケット情報：オーダーブック
        self.add_route('/v1/StraightBond/OrderBook', marketInformation.OrderBook())
        self.add_route('/v1/Membership/OrderBook', marketInformation.MembershipOrderBook())
        self.add_route('/v1/Coupon/OrderBook', marketInformation.CouponOrderBook())

        # マーケット情報：現在値
        self.add_route('/v1/StraightBond/LastPrice', marketInformation.LastPrice())
        self.add_route('/v1/Membership/LastPrice', marketInformation.MembershipLastPrice())
        self.add_route('/v1/Coupon/LastPrice', marketInformation.CouponLastPrice())

        # マーケット情報：歩み値
        self.add_route('/v1/StraightBond/Tick', marketInformation.Tick())
        self.add_route('/v1/Membership/Tick', marketInformation.MembershipTick())
        self.add_route('/v1/Coupon/Tick', marketInformation.CouponTick())

        # 保有トークン一覧
        self.add_route('/v1/StraightBond/MyTokens', position.MyTokens())
        self.add_route('/v1/Membership/MyTokens', position.MembershipMyTokens())
        self.add_route('/v1/Coupon/MyTokens', position.CouponMyTokens())
        self.add_route('/v1/CouponConsumptions', position.CouponConsumptions())

        # 注文一覧・約定一覧
        self.add_route('/v1/OrderList', orderList.OrderList())

        # 通知一覧
        self.add_route('/v1/Notifications', notification.Notifications())
        self.add_route('/v1/Notifications/Read', notification.NotificationsRead())
        self.add_route('/v1/NotificationCount', notification.NotificationCount())

        # 決済用口座登録状況参照
        self.add_route('/v1/User/PaymentAccount', user.PaymentAccount())

        # 名簿用個人情報参照
        self.add_route('/v1/User/PersonalInfo', user.PersonalInfo())

         # 名簿用個人情報参照
        self.add_route('/v1/User/StreetAddress/{postal_code}', user.StreetAddress())

        # ノード情報
        self.add_route('/v1/NodeInfo', nodeInfo.NodeInfo())

        # Omise決済
        self.add_route('/v1/Omise/CreateCustomer', omise.CreateCustomer())
        self.add_route('/v1/Omise/UpdateCustomer', omise.UpdateCustomer())
        self.add_route('/v1/Omise/Charge', omise.Charge())
        self.add_route('/v1/Omise/ChargeStatus', omise.ChargeStatus())

        # Stripe決済
        self.add_route('/v1/Stripe/CreateAccount', stripe.CreateAccount())
        self.add_route('/v1/Stripe/CreateExternalAccount', stripe.CreateExternalAccount())
        self.add_route('/v1/Stripe/GetAccountInfo', stripe.GetAccountInfo())
        self.add_route('/v1/Stripe/CreateCustomer', stripe.CreateCustomer())
        self.add_route('/v1/Stripe/Charge', stripe.Charge())
<<<<<<< HEAD
        self.add_route('/v1/Stripe/AccountStatus', stripe.AccountStatus())
=======
        self.add_route('/v1/Stripe/ChargeStatus', stripe.ChargeStatus())
>>>>>>> 7c62e3bd

        # push通知デバイス登録
        self.add_route('/v1/Push/UpdateDevice', push.UpdateDevice())
        self.add_route('/v1/Push/DeleteDevice', push.DeleteDevice())

        # 動作保証アプリバーションの取得
        self.add_route('/v1/RequiredVersion', version.RequiredVersion())

        self.add_error_handler(AppError, AppError.handle)

init_session()
middleware = [JSONTranslator(), DatabaseSessionManager(db_session)]
application = App(middleware=middleware)<|MERGE_RESOLUTION|>--- conflicted
+++ resolved
@@ -105,11 +105,8 @@
         self.add_route('/v1/Stripe/GetAccountInfo', stripe.GetAccountInfo())
         self.add_route('/v1/Stripe/CreateCustomer', stripe.CreateCustomer())
         self.add_route('/v1/Stripe/Charge', stripe.Charge())
-<<<<<<< HEAD
         self.add_route('/v1/Stripe/AccountStatus', stripe.AccountStatus())
-=======
         self.add_route('/v1/Stripe/ChargeStatus', stripe.ChargeStatus())
->>>>>>> 7c62e3bd
 
         # push通知デバイス登録
         self.add_route('/v1/Push/UpdateDevice', push.UpdateDevice())
